--- conflicted
+++ resolved
@@ -32,7 +32,6 @@
 
 
 class I3FeatureExtractorIceCube86(I3FeatureExtractor):
-<<<<<<< HEAD
     """Class for extracting reconstructed features for IceCube-86."""
 
     def __call__(self, frame: "icetray.I3Frame") -> Dict[str, List[Any]]:
@@ -46,12 +45,8 @@
             Dictionary of reconstructed features for all pulses in `pulsemap`,
                 in pure-python format.
         """
+        padding_value: float = -1.0
         output: Dict[str, List[Any]] = {
-=======
-    def __call__(self, frame, padding_value=-1) -> dict:
-        """Extract features to be used as inputs to GNN models."""
-        output = {
->>>>>>> f4930d3e
             "charge": [],
             "dom_time": [],
             "width": [],
@@ -107,22 +102,22 @@
             if bright_doms:
                 is_bright_dom = 1 if om_key in bright_doms else 0
             else:
-                is_bright_dom = padding_value
+                is_bright_dom = int(padding_value)
 
             if bad_doms:
                 is_bad_dom = 1 if om_key in bad_doms else 0
             else:
-                is_bad_dom = padding_value
+                is_bad_dom = int(padding_value)
 
             if saturation_windows:
                 is_saturated_dom = 1 if om_key in saturation_windows else 0
             else:
-                is_saturated_dom = padding_value
+                is_saturated_dom = int(padding_value)
 
             if calibration_errata:
                 is_errata_dom = 1 if om_key in calibration_errata else 0
             else:
-                is_errata_dom = padding_value
+                is_errata_dom = int(padding_value)
 
             # Loop over pulses for each OM
             pulses = data[om_key]
@@ -148,13 +143,9 @@
 
         return output
 
-<<<<<<< HEAD
     def _get_relative_dom_efficiency(
-        self, frame: "icetray.I3Frame", om_key: int
+        self, frame: "icetray.I3Frame", om_key: int, padding_value: float
     ) -> float:
-=======
-    def _get_relative_dom_efficiency(self, frame, om_key, padding_value):
->>>>>>> f4930d3e
         if (
             "I3Calibration" in frame
         ):  # Not available for e.g. mDOMs in IceCube Upgrade
@@ -231,7 +222,6 @@
         return output
 
 
-<<<<<<< HEAD
 class I3PulseNoiseTruthFlagIceCubeUpgrade(I3FeatureExtractorIceCube86):
     """Feature extractor class with pulse noise truth flag added."""
 
@@ -247,20 +237,6 @@
                 in pure-python format.
         """
         output: Dict[str, List[Any]] = {
-            "string": [],
-            "pmt_number": [],
-            "dom_number": [],
-            "pmt_dir_x": [],
-            "pmt_dir_y": [],
-            "pmt_dir_z": [],
-            "dom_type": [],
-=======
-class I3PulseNoiseTruthFlagIceCubeUpgrade(I3FeatureExtractorIceCubeUpgrade):
-    def __call__(self, frame) -> dict:
-        """Extract features to be used as inputs to GNN models."""
-
-        output = {
->>>>>>> f4930d3e
             "truth_flag": [],
         }
 
