--- conflicted
+++ resolved
@@ -11,11 +11,8 @@
 from graphnet.models.graphs.utils import (
     cluster_summarize_with_percentiles,
     identify_indices,
-<<<<<<< HEAD
+    lex_sort,
     ice_transparency,
-=======
-    lex_sort,
->>>>>>> e572efcc
 )
 from copy import deepcopy
 
@@ -220,72 +217,6 @@
         return Data(x=torch.tensor(array))
 
 
-<<<<<<< HEAD
-class IceMixNodes(NodeDefinition):
-    """Calculate ice properties and perform random sampling.
-
-    Ice properties are calculated based on the z-coordinate of the pulse. For
-    each event, a random sampling is performed to keep the number of pulses
-    below a maximum number of pulses if n_pulses is over the limit.
-    """
-
-    def __init__(
-        self,
-        input_feature_names: Optional[List[str]] = None,
-        max_pulses: int = 768,
-        z_name: str = "dom_z",
-        hlc_name: str = "hlc",
-    ) -> None:
-        """Construct `IceMixNodes`.
-
-        Args:
-            input_feature_names: Column names for input features. Minimum
-            required features are z coordinate and hlc column names.
-            max_pulses: Maximum number of pulses to keep in the event.
-            z_name: Name of the z-coordinate column.
-            hlc_name: Name of the `Hard Local Coincidence Check` column.
-        """
-        super().__init__(input_feature_names=input_feature_names)
-
-        if input_feature_names is None:
-            input_feature_names = [
-                "dom_x",
-                "dom_y",
-                "dom_z",
-                "dom_time",
-                "charge",
-                "hlc",
-                "rde",
-            ]
-
-        if z_name not in input_feature_names:
-            raise ValueError(
-                f"z name {z_name} not found in "
-                f"input_feature_names {input_feature_names}"
-            )
-        if hlc_name not in input_feature_names:
-            raise ValueError(
-                f"hlc name {hlc_name} not found in "
-                f"input_feature_names {input_feature_names}"
-            )
-
-        self.all_features = input_feature_names + [
-            "scatt_lenght",
-            "abs_lenght",
-        ]
-
-        self.feature_indexes = {
-            feat: self.all_features.index(feat) for feat in input_feature_names
-        }
-
-        self.f_scattering, self.f_absoprtion = ice_transparency()
-
-        self.input_feature_names = input_feature_names
-        self.n_features = len(self.all_features)
-        self.max_length = max_pulses
-        self.z_name = z_name
-        self.hlc_name = hlc_name
-=======
 class NodeAsDOMTimeSeries(NodeDefinition):
     """Represent each node as a DOM with time and charge time series data."""
 
@@ -328,12 +259,119 @@
             self._charge_index = None
 
         self._max_activations = max_activations
->>>>>>> e572efcc
 
     def _define_output_feature_names(
         self, input_feature_names: List[str]
     ) -> List[str]:
-<<<<<<< HEAD
+        return input_feature_names + ["new_node_col"]
+
+    def _construct_nodes(self, x: torch.Tensor) -> Data:
+        """Construct nodes from raw node features ´x´."""
+        # Cast to Numpy
+        x = x.numpy()
+        # if there is no charge column add a dummy column of zeros with the same shape as the time column
+        if self._charge_index is None:
+            charge_index: int = len(self._keys)
+            x = np.insert(x, charge_index, np.zeros(x.shape[0]), axis=1)
+        else:
+            charge_index = self._charge_index
+
+        # Sort by time
+        x = x[x[:, self._time_index].argsort()]
+        # Undo log10 scaling so we can sum charges
+        x[:, charge_index] = np.power(10, x[:, charge_index])
+        # Shift time to start at 0
+        x[:, self._time_index] -= np.min(x[:, self._time_index])
+        # Group pulses on the same DOM
+        x = lex_sort(x, self._id_columns)
+
+        unique_sensors, counts = np.unique(
+            x[:, self._id_columns], axis=0, return_counts=True
+        )
+
+        sort_this = np.concatenate(
+            [unique_sensors, counts.reshape(-1, 1)], axis=1
+        )
+        sort_this = lex_sort(x=sort_this, cluster_columns=self._id_columns)
+        unique_sensors = sort_this[:, 0 : unique_sensors.shape[1]]
+        counts = sort_this[:, unique_sensors.shape[1] :].flatten().astype(int)
+
+        new_node_col = np.zeros(x.shape[0])
+        new_node_col[counts.cumsum()[:-1]] = 1
+        new_node_col[0] = 1
+        x = np.column_stack([x, new_node_col])
+
+        return Data(x=torch.tensor(x))
+
+
+class IceMixNodes(NodeDefinition):
+    """Calculate ice properties and perform random sampling.
+
+    Ice properties are calculated based on the z-coordinate of the pulse. For
+    each event, a random sampling is performed to keep the number of pulses
+    below a maximum number of pulses if n_pulses is over the limit.
+    """
+
+    def __init__(
+        self,
+        input_feature_names: Optional[List[str]] = None,
+        max_pulses: int = 768,
+        z_name: str = "dom_z",
+        hlc_name: str = "hlc",
+    ) -> None:
+        """Construct `IceMixNodes`.
+
+        Args:
+            input_feature_names: Column names for input features. Minimum
+            required features are z coordinate and hlc column names.
+            max_pulses: Maximum number of pulses to keep in the event.
+            z_name: Name of the z-coordinate column.
+            hlc_name: Name of the `Hard Local Coincidence Check` column.
+        """
+        super().__init__(input_feature_names=input_feature_names)
+
+        if input_feature_names is None:
+            input_feature_names = [
+                "dom_x",
+                "dom_y",
+                "dom_z",
+                "dom_time",
+                "charge",
+                "hlc",
+                "rde",
+            ]
+
+        if z_name not in input_feature_names:
+            raise ValueError(
+                f"z name {z_name} not found in "
+                f"input_feature_names {input_feature_names}"
+            )
+        if hlc_name not in input_feature_names:
+            raise ValueError(
+                f"hlc name {hlc_name} not found in "
+                f"input_feature_names {input_feature_names}"
+            )
+
+        self.all_features = input_feature_names + [
+            "scatt_lenght",
+            "abs_lenght",
+        ]
+
+        self.feature_indexes = {
+            feat: self.all_features.index(feat) for feat in input_feature_names
+        }
+
+        self.f_scattering, self.f_absoprtion = ice_transparency()
+
+        self.input_feature_names = input_feature_names
+        self.n_features = len(self.all_features)
+        self.max_length = max_pulses
+        self.z_name = z_name
+        self.hlc_name = hlc_name
+
+    def _define_output_feature_names(
+        self, input_feature_names: List[str]
+    ) -> List[str]:
         return self.all_features
 
     def _add_ice_properties(
@@ -385,45 +423,4 @@
             graph[:event_length, idx] = x[ids, self.feature_indexes[feature]]
 
         graph = self._add_ice_properties(graph, x, ids)  # ice properties
-        return Data(x=graph)
-=======
-        return input_feature_names + ["new_node_col"]
-
-    def _construct_nodes(self, x: torch.Tensor) -> Data:
-        """Construct nodes from raw node features ´x´."""
-        # Cast to Numpy
-        x = x.numpy()
-        # if there is no charge column add a dummy column of zeros with the same shape as the time column
-        if self._charge_index is None:
-            charge_index: int = len(self._keys)
-            x = np.insert(x, charge_index, np.zeros(x.shape[0]), axis=1)
-        else:
-            charge_index = self._charge_index
-
-        # Sort by time
-        x = x[x[:, self._time_index].argsort()]
-        # Undo log10 scaling so we can sum charges
-        x[:, charge_index] = np.power(10, x[:, charge_index])
-        # Shift time to start at 0
-        x[:, self._time_index] -= np.min(x[:, self._time_index])
-        # Group pulses on the same DOM
-        x = lex_sort(x, self._id_columns)
-
-        unique_sensors, counts = np.unique(
-            x[:, self._id_columns], axis=0, return_counts=True
-        )
-
-        sort_this = np.concatenate(
-            [unique_sensors, counts.reshape(-1, 1)], axis=1
-        )
-        sort_this = lex_sort(x=sort_this, cluster_columns=self._id_columns)
-        unique_sensors = sort_this[:, 0 : unique_sensors.shape[1]]
-        counts = sort_this[:, unique_sensors.shape[1] :].flatten().astype(int)
-
-        new_node_col = np.zeros(x.shape[0])
-        new_node_col[counts.cumsum()[:-1]] = 1
-        new_node_col[0] = 1
-        x = np.column_stack([x, new_node_col])
-
-        return Data(x=torch.tensor(x))
->>>>>>> e572efcc
+        return Data(x=graph)