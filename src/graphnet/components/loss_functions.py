"""Collection of loss functions.

All loss functions inherit from `LossFunction` which (...)
"""

from abc import abstractmethod
from typing import Callable, Optional
try:
    from typing import final
except ImportError:  # Python version < 3.8
    final = lambda f: f  # Identity decorator

import numpy as np
import scipy.special
import torch
from torch import Tensor
from torch.nn.modules.loss import _WeightedLoss
from torch_geometric.data import Data


class LossFunction(_WeightedLoss):
    """Base class for loss functions in graphnet.
    """
    def __init__(self, **kwargs):
        super().__init__(**kwargs)

    @final
    def forward(
        self,
        prediction: Tensor,
        target: Tensor,
        data: Data,
        target_label: str,
        return_elements: bool = False,
    ) -> Tensor:
        """Forward pass for all loss functions.
        Args:
            prediction (Tensor): Tensor containing predictions. Shape [N,P]
            target (Tensor): Tensor containing targets. Shape [N,T]
            data (Data Object): torch_geometric.data.Data object containing graphs. Shape [n_pulses_in_batch, n_features]
            target_label (str): name of target variable. Enables target = data[target_label] indexation
            return_elements (bool, optional): Whether elementwise loss terms
                should be returned. The alternative is to return the averaged
                loss across examples. Defaults to False.

        Returns:
            Tensor: Loss, either averaged to a scalar (if `return_elements = False`)
                or elementwise terms with shape [N,] (if `return_elements = True`).
        """
        elements = self._forward(prediction, target, data, target_label)
        assert elements.size(dim=0) == target.size(dim=0), \
            "`_forward` should return elementwise loss terms."

        return elements if return_elements else torch.mean(elements)

    @abstractmethod
    def _forward(self, prediction: Tensor, target: Tensor) -> Tensor:
        """Syntax similar to `.forward` for implentation in inheriting classes."""


class LogCoshLoss(LossFunction):
    """Log-cosh loss function.

    Acts like x^2 for small x; and like |x| for large x.
    """
    @classmethod
    def _log_cosh(cls, x: Tensor) -> Tensor:  # pylint: disable=invalid-name
        """Numerically stable version on log(cosh(x)).

        Used to avoid `inf` for even moderately large differences.
        See [https://github.com/keras-team/keras/blob/v2.6.0/keras/losses.py#L1580-L1617]
        """
        return x + torch.nn.functional.softplus(-2. * x) - np.log(2.0)
    def _forward(self, prediction: Tensor, target: Tensor, data: Data, target_label: str) -> Tensor:
        """Implementation of loss calculation."""
        assert prediction.dim() == target.dim() + 1
        diff = prediction[:,0] - target
        elements = self._log_cosh(diff)
        return elements

class BinaryCrossEntropyLoss(LossFunction):
    """ Computes binary cross entropy for a vector of predictions (between 0 and 1),
    targets should be 0 and 1 for muon and neutrino respectively
    where prediction is prob. the PID is neutrino (12,14,16)
    loss should be reported elementwise, so set reduction to None
    """
    def _forward(self, prediction: Tensor, target: Tensor, data: Data, target_label: str) -> Tensor:
        return torch.nn.functional.binary_cross_entropy(prediction.float(), target.float(), reduction='none')

class DBangBCELossWeighted(LossFunction):
    """ Custom implementation of BinaryCrossEntropyLoss that weighs the loss using 1/dbang_decay_length.
        Must have this truth variable available.
    """
    def _forward(self, prediction: Tensor, target: Tensor, data: Data, target_label: str) -> Tensor:
        weight = torch.abs(1/data['dbang_decay_length'])
        return weight*torch.nn.functional.binary_cross_entropy(prediction.float(), target.float(), reduction='none')


class LogCMK(torch.autograd.Function):
    """MIT License

    Copyright (c) 2019 Max Ryabinin

    Permission is hereby granted, free of charge, to any person obtaining a copy
    of this software and associated documentation files (the "Software"), to deal
    in the Software without restriction, including without limitation the rights
    to use, copy, modify, merge, publish, distribute, sublicense, and/or sell
    copies of the Software, and to permit persons to whom the Software is
    furnished to do so, subject to the following conditions:

    The above copyright notice and this permission notice shall be included in all
    copies or substantial portions of the Software.

    THE SOFTWARE IS PROVIDED "AS IS", WITHOUT WARRANTY OF ANY KIND, EXPRESS OR
    IMPLIED, INCLUDING BUT NOT LIMITED TO THE WARRANTIES OF MERCHANTABILITY,
    FITNESS FOR A PARTICULAR PURPOSE AND NONINFRINGEMENT. IN NO EVENT SHALL THE
    AUTHORS OR COPYRIGHT HOLDERS BE LIABLE FOR ANY CLAIM, DAMAGES OR OTHER
    LIABILITY, WHETHER IN AN ACTION OF CONTRACT, TORT OR OTHERWISE, ARISING FROM,
    OUT OF OR IN CONNECTION WITH THE SOFTWARE OR THE USE OR OTHER DEALINGS IN THE
    SOFTWARE.
    _____________________

    From [https://github.com/mryab/vmf_loss/blob/master/losses.py]
    Modified to use modified Bessel function instead of exponentially scaled ditto
    (i.e. `.ive` -> `.iv`) as indiciated in [1812.04616] in spite of suggestion in
    Sec. 8.2 of this paper. The change has been validated through comparison with
    exact calculations for `m=2` and `m=3` and found to yield the correct results.
    """
    @staticmethod
    def forward(ctx, m, kappa):  # pylint: disable=invalid-name,arguments-differ
        dtype = kappa.dtype
        ctx.save_for_backward(kappa)
        ctx.m = m
        ctx.dtype = dtype
        kappa = kappa.double()
        iv = torch.from_numpy(
            scipy.special.iv(m / 2.0 - 1, kappa.cpu().numpy())
        ).to(kappa.device)
        return (
            (m / 2.0 - 1) * torch.log(kappa) - torch.log(iv) - (m / 2) * np.log(2 * np.pi)
        ).type(dtype)

    @staticmethod
    def backward(ctx, grad_output):  # pylint: disable=invalid-name,arguments-differ
        kappa = ctx.saved_tensors[0]
        m = ctx.m
        dtype = ctx.dtype
        kappa = kappa.double().cpu().numpy()
        grads = -((scipy.special.iv(m / 2.0, kappa)) / (scipy.special.iv(m / 2.0 - 1, kappa)))
        return (
            None,
            grad_output * torch.from_numpy(grads).to(grad_output.device).type(dtype),
        )

class VonMisesFisherLoss(LossFunction):
    """General class for calculating von Mises-Fisher loss.

    Requires implementation for specific dimension `m` in which the target and
    prediction vectors need to be prepared.
    """
    @classmethod
    def log_cmk_exact(cls, m: int, kappa: Tensor) -> Tensor:  # pylint: disable=invalid-name
        """Exact calculation of $log C_{m}(k)$ term in von Mises-Fisher loss."""
        return LogCMK.apply(m, kappa)

    @classmethod
    def log_cmk_approx(cls, m: int, kappa: Tensor) -> Tensor:  # pylint: disable=invalid-name
        """Approx. calculation of $log C_{m}(k)$ term in von Mises-Fisher loss.
        [https://arxiv.org/abs/1812.04616] Sec. 8.2 with additional minus sign.
        """
        v = m / 2. - 0.5
        a = torch.sqrt((v + 1)**2 + kappa**2)
        b = (v - 1)
        return -a + b * torch.log(b + a)

    @classmethod
    def log_cmk(cls, m: int, kappa: Tensor, kappa_switch: float = 100.) -> Tensor:  # pylint: disable=invalid-name
        """Calculation of $log C_{m}(k)$ term in von Mises-Fisher loss.

        Since `log_cmk_exact` is diverges for `kappa` >~ 700 (using float64
        precision), and since `log_cmk_approx` is unaccurate for small `kappa`,
        this method automatically switches between the two at `kappa_switch`,
        ensuring continuity at this point.
        """
        kappa_switch = torch.tensor([kappa_switch]).to(kappa.device)
        mask_exact = (kappa < kappa_switch)

        # Ensure continuity at `kappa_switch`
        offset = cls.log_cmk_approx(m, kappa_switch) - cls.log_cmk_exact(m, kappa_switch)
        ret = cls.log_cmk_approx(m, kappa) - offset
        ret[mask_exact] = cls.log_cmk_exact(m, kappa[mask_exact])
        return ret

    def _evaluate(self, prediction: Tensor, target: Tensor) -> Tensor:
        """Calculates the von Mises-Fisher loss for a vector in D-dimensonal space.

        This loss utilises the von Mises-Fisher distribution, which is a
        probability distribution on the (D - 1) sphere in D-dimensional space.

        Args:
            prediction (Tensor): Predicted vector, of shape [batch_size, D].
            target (Tensor): Target unit vector, of shape [batch_size, D].

        Returns:
            loss (Tensor): Elementwise von Mises-Fisher loss terms.
        """
        # Check(s)
        assert prediction.dim() == 2
        assert target.dim() == 2
        assert prediction.size() == target.size()

        # Computing loss
        m = target.size()[1]
        k = torch.norm(prediction, dim=1)
        dotprod = torch.sum(prediction * target, dim=1)
        elements = -self.log_cmk(m, k) - dotprod
        return elements

    @abstractmethod
    def _forward(self, prediction: Tensor, target: Tensor) -> Tensor:
        raise NotImplementedError

class VonMisesFisher2DLoss(VonMisesFisherLoss):
    """von Mises-Fisher loss function vectors in the 2D plane."""
    def _forward(self, prediction: Tensor, target: Tensor, data: Data, target_label: str) -> Tensor:
        """Calculates the von Mises-Fisher loss for an angle in the 2D plane.

        Args:
            prediction (Tensor): Output of the model. Must have shape [N, 2]
                where 0th column is a prediction of `angle` and 1st column is an
                estimate of `kappa`.
            target (Tensor): Target tensor, extracted from graph object.
            data (Data): torch_geometric.data.Data Object.
            target_label (str): the target name. Enables target = data[target_label] indexing

        Returns:
            loss (Tensor): Elementwise von Mises-Fisher loss terms. Shape [N,]
        """
        # Check(s)
        assert prediction.dim() == 2 and prediction.size()[1] == 2
        assert target.dim() == 1
        assert prediction.size()[0] == target.size()[0]

        # Formatting target
        angle_true = target
        t = torch.stack([
            torch.cos(angle_true),
            torch.sin(angle_true),
        ], dim=1)

        # Formatting prediction
        angle_pred = prediction[:,0]
        kappa = prediction[:,1]
        p = kappa.unsqueeze(1) * torch.stack([
            torch.cos(angle_pred),
            torch.sin(angle_pred),
        ], dim=1)

        return self._evaluate(p, t)

<<<<<<< HEAD
class EuclideanDistance(LossFunction):
    def _forward(self, prediction: Tensor, target: Tensor) -> Tensor:
        """Calculates the 3D Euclidean distance between predicted and target.

        Args:
            prediction (Tensor): predicted position. Shape [n, 3]
            target (Tensor): true position Shape [n, 3]

        Returns:
            Tensor: Loss. Shape [n,1]
        """
        return torch.sqrt((prediction[:,0] - target[:,0])**2 + (prediction[:,1] - target[:,1])**2 + (prediction[:,2] - target[:,2])**2) 
=======
class XYZWithMaxScaling(LossFunction):
    def _forward(self, prediction: Tensor, target: Tensor, data: Data, target_label: str) -> Tensor:
        diff = (prediction[:,0] - target[:,0]/764.431509)**2 + (prediction[:,1] - target[:,1]/785.041607)**2 + (prediction[:,2] - target[:,2]/1083.249944)**2 #+(prediction[:,3] - target[:,3]/14721.646883) 
        elements = torch.sqrt(diff)
        return elements
>>>>>>> 04322f3a
<|MERGE_RESOLUTION|>--- conflicted
+++ resolved
@@ -258,23 +258,19 @@
 
         return self._evaluate(p, t)
 
-<<<<<<< HEAD
+
 class EuclideanDistance(LossFunction):
-    def _forward(self, prediction: Tensor, target: Tensor) -> Tensor:
+    def _forward(self, prediction: Tensor, target: Tensor, data: Data, target_label: str) -> Tensor:
         """Calculates the 3D Euclidean distance between predicted and target.
 
         Args:
-            prediction (Tensor): predicted position. Shape [n, 3]
-            target (Tensor): true position Shape [n, 3]
+            prediction (Tensor): Output of the model. Must have shape [N, 3]
+            target (Tensor): Target tensor, extracted from graph object.
+            data (Data): torch_geometric.data.Data Object.
+            target_label (str): the target name. Enables target = data[target_label] indexing
 
         Returns:
             Tensor: Loss. Shape [n,1]
         """
         return torch.sqrt((prediction[:,0] - target[:,0])**2 + (prediction[:,1] - target[:,1])**2 + (prediction[:,2] - target[:,2])**2) 
-=======
-class XYZWithMaxScaling(LossFunction):
-    def _forward(self, prediction: Tensor, target: Tensor, data: Data, target_label: str) -> Tensor:
-        diff = (prediction[:,0] - target[:,0]/764.431509)**2 + (prediction[:,1] - target[:,1]/785.041607)**2 + (prediction[:,2] - target[:,2]/1083.249944)**2 #+(prediction[:,3] - target[:,3]/14721.646883) 
-        elements = torch.sqrt(diff)
-        return elements
->>>>>>> 04322f3a
+
